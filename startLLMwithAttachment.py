--- conflicted
+++ resolved
@@ -55,11 +55,8 @@
     except Exception:
         return None
 
-<<<<<<< HEAD
-def _chat(messages, *, max_tokens=200, temperature=0.05):
-=======
+
 def _chat(messages, *, max_tokens=200, temperature=0.1):
->>>>>>> b965c2f3
     response = llm.chat_completion(
         messages=messages,
         max_tokens=max_tokens,
@@ -104,21 +101,14 @@
 
 def _format_prompt_with_attach(history, user_msg, summary):
     sys = (
-<<<<<<< HEAD
-        "You are a concise assistant. Use the provided attachment notes as factual context. "
-        "Do not quote or restate them verbatim. If the notes do not contain the answer, "
-        "explain that directly. Start with the answer. ≤ 60 words unless asked otherwise."
-=======
         "You are a concise assistant. Use the ATTACHMENT SUMMARY as factual context. "
         "Do not copy it. If the summary lacks the answer, say so. Start directly. "
         "≤ 60 words unless asked otherwise."
->>>>>>> b965c2f3
     )
     messages = [{"role": "system", "content": sys}]
     for u, a in (history or [])[-4:]:
         messages.append({"role": "user", "content": u})
         messages.append({"role": "assistant", "content": a})
-<<<<<<< HEAD
 
     context_msg = (
         "Attachment notes (do not quote verbatim, just use for reasoning):\n"
@@ -126,10 +116,8 @@
         f"User question: {user_msg.strip()}"
     )
     messages.append({"role": "user", "content": context_msg})
-=======
     messages.append({"role": "system", "content": "ATTACHMENT SUMMARY:\n" + summary})
     messages.append({"role": "user", "content": user_msg})
->>>>>>> b965c2f3
     return messages
 
 def _cleanup(text: str) -> str:
